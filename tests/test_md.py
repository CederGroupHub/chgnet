--- conflicted
+++ resolved
@@ -90,12 +90,7 @@
         "0.2000         -58.3398     -58.9244       0.5846   565.4\n",
         sep=" ",
     )
-<<<<<<< HEAD
     assert_allclose(logs, ref, rtol=2.1e-3, atol=1e-8)
-=======
-    assert np.isclose(logs, ref, rtol=1e-2, atol=1e-7).all()
->>>>>>> 639fcd86
-
 
 def test_md_nve(tmp_path: Path, monkeypatch: MonkeyPatch):
     monkeypatch.chdir(tmp_path)  # run MD in temporary directory
@@ -164,7 +159,6 @@
         "0.2000         -58.3404     -58.9253       0.5849   565.6\n",
         sep=" ",
     )
-<<<<<<< HEAD
     assert_allclose(logs, ref, rtol=2.1e-3, atol=1e-8)
 
 
@@ -272,9 +266,6 @@
         sep=" ",
     )
     assert_allclose(logs, ref, rtol=1e-2, atol=1e-7)
-=======
-    assert np.isclose(logs, ref, rtol=1e-2, atol=1e-7).all()
->>>>>>> 639fcd86
 
 
 def test_md_crystal_feas_log(
