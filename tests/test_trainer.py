from __future__ import annotations

from typing import TYPE_CHECKING

import numpy as np
import pytest
import torch
import wandb
from pymatgen.core import Lattice, Structure

from chgnet.data.dataset import StructureData, get_train_val_test_loader
from chgnet.model import CHGNet
from chgnet.trainer import Trainer

if TYPE_CHECKING:
    from pathlib import Path

lattice = Lattice.cubic(4)
species = ["Na", "Cl"]
coords = [[0, 0, 0], [0.5, 0.5, 0.5]]
NaCl = Structure(lattice, species, coords)
structures, energies, forces, stresses, magmoms = [], [], [], [], []
for _ in range(100):
    struct = NaCl.copy()
    struct.perturb(0.1)
    structures.append(struct)
    energies.append(np.random.random(1))
    forces.append(np.random.random([2, 3]))
    stresses.append(np.random.random([3, 3]))
    magmoms.append(np.random.random(2))

data = StructureData(
    structures=structures,
    energies=energies,
    forces=forces,
    stresses=stresses,
    magmoms=magmoms,
)


def test_trainer(tmp_path: Path, monkeypatch: pytest.MonkeyPatch) -> None:
    chgnet = CHGNet.load()
    train_loader, val_loader, _test_loader = get_train_val_test_loader(
        data, batch_size=16, train_ratio=0.9, val_ratio=0.05
    )
    extra_run_config = dict(some_other_hyperparam=42)
    trainer = Trainer(
        model=chgnet,
        targets="efsm",
        optimizer="Adam",
        criterion="MSE",
        learning_rate=1e-2,
        epochs=5,
        wandb_path="test/run",
        wandb_init_kwargs=dict(anonymous="must"),
        extra_run_config=extra_run_config,
    )
<<<<<<< HEAD
    trainer.train(
        train_loader,
        val_loader,
        save_dir=tmp_path,
        save_test_result=tmp_path / "test-preds.json",
    )
=======
    assert dict(wandb.config).items() >= extra_run_config.items()
    dir_name = "test_tmp_dir"
    test_dir = tmp_path / dir_name
    trainer.train(train_loader, val_loader, save_dir=test_dir)
>>>>>>> 9717a32b
    for param in chgnet.composition_model.parameters():
        assert param.requires_grad is False
    assert tmp_path.is_dir(), "Training dir was not created"

    output_files = [file.name for file in tmp_path.iterdir()]
    for prefix in ("epoch", "bestE_", "bestF_"):
        n_matches = sum(file.startswith(prefix) for file in output_files)
        assert (
            n_matches == 1
        ), f"Expected 1 {prefix} file, found {n_matches} in {output_files}"

    # expect ImportError when passing wandb_path without wandb installed
    err_msg = "Weights and Biases not installed. pip install wandb to use wandb logging"
    with monkeypatch.context() as ctx, pytest.raises(ImportError, match=err_msg):  # noqa: PT012
        ctx.setattr("chgnet.trainer.trainer.wandb", None)
        _ = Trainer(model=chgnet, wandb_path="some-org/some-project")


def test_trainer_composition_model(tmp_path: Path) -> None:
    chgnet = CHGNet.load()
    for param in chgnet.composition_model.parameters():
        assert param.requires_grad is False
    train_loader, val_loader, _test_loader = get_train_val_test_loader(
        data, batch_size=16, train_ratio=0.9, val_ratio=0.05
    )
    trainer = Trainer(
        model=chgnet,
        targets="efsm",
        optimizer="Adam",
        criterion="MSE",
        learning_rate=1e-2,
        epochs=5,
    )
    initial_weights = chgnet.composition_model.state_dict()["fc.weight"].clone()
    trainer.train(
        train_loader, val_loader, save_dir=tmp_path, train_composition_model=True
    )
    for param in chgnet.composition_model.parameters():
        assert param.requires_grad is True

    output_files = list(tmp_path.iterdir())
    weights_path = next(file for file in output_files if file.name.startswith("epoch"))
    new_chgnet = CHGNet.from_file(weights_path)
    for param in new_chgnet.composition_model.parameters():
        assert param.requires_grad is False
    comparison = new_chgnet.composition_model.state_dict()["fc.weight"].to(
        "cpu"
    ) == initial_weights.to("cpu")
    expect = torch.ones_like(comparison)
    # Only Na and Cl should have updated
    expect[0][10] = 0
    expect[0][16] = 0
    assert torch.all(comparison == expect)<|MERGE_RESOLUTION|>--- conflicted
+++ resolved
@@ -55,19 +55,13 @@
         wandb_init_kwargs=dict(anonymous="must"),
         extra_run_config=extra_run_config,
     )
-<<<<<<< HEAD
     trainer.train(
         train_loader,
         val_loader,
         save_dir=tmp_path,
         save_test_result=tmp_path / "test-preds.json",
     )
-=======
     assert dict(wandb.config).items() >= extra_run_config.items()
-    dir_name = "test_tmp_dir"
-    test_dir = tmp_path / dir_name
-    trainer.train(train_loader, val_loader, save_dir=test_dir)
->>>>>>> 9717a32b
     for param in chgnet.composition_model.parameters():
         assert param.requires_grad is False
     assert tmp_path.is_dir(), "Training dir was not created"
