--- conflicted
+++ resolved
@@ -12,13 +12,8 @@
     # "numpy>=1.26",
     "numpy>=2.0.0",
     "nvidia-ml-py3>=7.352.0",
-<<<<<<< HEAD
     "pymatgen>=2024.9.10",
     "torch>=2.4.1",
-=======
-    "pymatgen==2024.8.9",
-    "torch>=1.11.0",
->>>>>>> 9281cf49
     "typing-extensions>=4.12",
 ]
 classifiers = [
@@ -55,15 +50,7 @@
 "chgnet.pretrained" = ["*", "**/*"]
 
 [build-system]
-<<<<<<< HEAD
 requires = ["Cython", "numpy>=2.0.0", "setuptools>=65", "wheel"]
-=======
-requires = [
-    "Cython",
-    "setuptools>=65",
-    "wheel",
-]
->>>>>>> 9281cf49
 build-backend = "setuptools.build_meta"
 
 [tool.ruff]
